--- conflicted
+++ resolved
@@ -543,10 +543,9 @@
         The linear transformation matrix.
     """
     a_mat = torch.linalg.lstsq(x, y, rcond=None)[0]
-<<<<<<< HEAD
     return a_mat
 
-
+  
 def reprod(a, b):
     """
     Real part of the product of 2 arrays
@@ -560,6 +559,3 @@
     """
     res = torch.sum(reprod(a, b), axis=axis)
     return res
-=======
-    return a_mat
->>>>>>> 8efb0109
