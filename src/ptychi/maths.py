from typing import Literal, Optional, Tuple, Union

import torch
import numpy as np

from ptychi.timing.timer_utils import timer

_use_double_precision_for_fft = True


@timer()
def trim_mean(
    x: torch.Tensor, 
    fraction: float = 0.1, 
    dim: Optional[Union[int, Tuple[int, ...]]] = None,
    keepdim: bool = False
) -> torch.Tensor:
    """
    Calculate the mean of a tensor after removing a certain percentage of the
    lowest and highest values.

    Parameters
    ----------
    x : Tensor
        Input tensor.
    fraction : float, optional
        The fraction of trim, between 0 and 1. Default is 0.1.
    dim : int or tuple of int, optional
        The axis/axes along which to calculate the mean.

    Returns
    -------
    trimmed_mean : tensor
        The trimmed mean.
    """
    lb = torch.quantile(x, fraction, dim=dim, keepdim=True)
    ub = torch.quantile(x, 1 - fraction, dim=dim, keepdim=True)
    mask = (x >= lb) & (x <= ub)

    mask_check = torch.sum(mask, dim=dim)
    mask_check = torch.all(mask_check > 0)
    if mask_check:
        x = x.clone()
        x[~mask] = torch.nan
        return torch.nanmean(x, dim=dim, keepdim=keepdim)
    else:
        return torch.mean(x, dim=dim, keepdim=keepdim)
    
    
def get_use_double_precision_for_fft():
    return _use_double_precision_for_fft


def set_use_double_precision_for_fft(use_double_precision_for_fft: bool):
    global _use_double_precision_for_fft
    _use_double_precision_for_fft = use_double_precision_for_fft
    

def angle(x: torch.Tensor, eps=1e-5) -> torch.Tensor:
    """
    A stable version of `torch.angle()`, which calculates
    arctan(imag / (real + eps)) to prevent unstable results when
    the real part is small (so that the ratio dangles between -inf
    and inf).

    Parameters
    ----------
    x : torch.Tensor
        The complex tensor as input.
    eps : float
        The stablization constant.

    Returns
    -------
    torch.Tensor
        The phase of the complex tensor.
    """
    return torch.atan2(x.imag, x.real + eps)


@timer()
def orthogonalize_gs(
    x: torch.Tensor,
    dim: Union[int, Tuple[int, ...]] = -1,
    group_dim: Union[int, None] = None,
) -> torch.Tensor:
    """
    Gram-schmidt orthogonalization for complex arrays. Adapted from
    Tike (https://github.com/AdvancedPhotonSource/tike).

    Parameters
    ----------
    x : Tensor
        Data to be orthogonalized.
    dim : int or tuple of int, optional
        The axis/axes to be orthogonalized. By default only the last axis is
        orthogonalized. If axis is a tuple, then the number of orthogonal
        vectors is the length of the last dimension not included in axis. The
        other dimensions are broadcast.
    group_dim : int, optional
        The axis along which to orthogonalize. Other dimensions are broadcast.

    Returns
    -------
    Tensor
        Orthogonalized data.
    """
    x, dim, group_dim = _prepare_data_for_orthogonalization(x, dim, group_dim, move_group_dim_to=0)
    u = x.clone()
    for i in range(1, len(x)):
        u[i:] -= project(x[i:], u[i - 1 : i], dim=dim)
    return torch.moveaxis(u, 0, group_dim)


@timer()
def orthogonalize_svd(
    x: torch.Tensor,
    dim: Union[int, Tuple[int, ...]] = -1,
    group_dim: Union[int, None] = None,
    preserve_norm: bool = False,
) -> torch.Tensor:
    """
    SVD orthogonalization for complex arrays. Adapted from PtychoShelves (probe_modes_ortho.m).

    Parameters
    ----------
    x : Tensor
        Data to be orthogonalized.
    dim : int or tuple of int, optional
        The axis/axes to be orthogonalized. By default only the last axis is
        orthogonalized. If axis is a tuple, then the number of orthogonal
        vectors is the length of the last dimension not included in axis. The
        other dimensions are broadcast.
    group_dim : int, optional
        The axis along which to orthogonalize. Other dimensions are broadcast.

    Returns
    -------
    Tensor
        Orthogonalized data.
    """
    x, dim, group_dim = _prepare_data_for_orthogonalization(
        x, dim, group_dim, move_group_dim_to=None
    )
    if preserve_norm:
        orig_norm = norm(x, dim=list(dim) + [group_dim], keepdims=True)

    # Move group_dim to the end, and move dim right before group_dim.
    x = torch.moveaxis(x, list(sorted(dim)) + [group_dim], list(range(-len(dim) - 1, 0)))
    group_dim_shape = [x.shape[-1]]
    dim_shape = list(x.shape[-(len(dim) + 1) : -1])
    batch_dim_shape = list(x.shape[: -(len(dim) + 1)])

    # Now the axes of x is rearranged to (bcast_dims, *dim, group_dim).
    # Straighten dimensions given by `dim`.`
    # Shape of x:        (bcast_dims_shape, prod(dim_shape), group_dim_shape)
    x = x.reshape(batch_dim_shape + [-1] + group_dim_shape)
    
    # Use higher precision.
    orig_dtype = x.dtype
    if orig_dtype.is_complex:
        x = x.type(torch.complex128)
    else:
        x = x.type(torch.float64)

    # Creat an shape(group_dim) x shape(group_dim) covariance matrix and eigendecompose it.
    if x.ndim == 2:
        covmat = x.transpose(-1, -2) @ x.conj()
    else:
        covmat = torch.bmm(x.transpose(-1, -2), x.conj())

    evals, evecs = torch.linalg.eig(covmat)

    sorted_inds = torch.argsort(evals.abs(), dim=-1, descending=True)
    # Shape of evecs:    (bcast_dims_shape, group_dim_shape, group_dim_shape)
    evecs = torch.gather(
        evecs,
        dim=-1,
        index=sorted_inds[..., None, :].repeat(*([1] * (evecs.ndim - 2)), evecs.shape[-2], 1),
    )

    if x.ndim == 2:
        x = x @ evecs.conj()
    else:
        x = torch.bmm(x, evecs.conj())

    # Restore u to the original shape.
    # Unflatten `dim`.
    x = x.reshape(batch_dim_shape + dim_shape + group_dim_shape)
    # Then, Move `group_dim` and `dim` back.
    x = torch.moveaxis(x, list(range(-len(dim) - 1, 0)), list(sorted(dim)) + [group_dim])

    if preserve_norm:
        new_norm = norm(x, dim=list(dim) + [group_dim], keepdims=True)
        x = x * (orig_norm / new_norm)

    return x.type(orig_dtype)


def project(a, b, dim=None):
    """Return complex vector projection of a onto b for along given axis."""
    projected_length = inner(a, b, dim=dim, keepdims=True) / inner(b, b, dim=dim, keepdims=True)
    return projected_length * b

def inner(x, y, dim=None, keepdims=False):
    """Return the complex inner product; the order of the operands matters."""
    return (x * y.conj()).sum(dim, keepdims=keepdims)


def mnorm(x, dim=-1, keepdims=False):
    """Return the vector 2-norm of x but replace sum with mean."""
    return torch.sqrt(torch.mean((x * x.conj()).real, dim=dim, keepdims=keepdims))


def norm(x, dim=-1, keepdims=False):
    """Return the vector 2-norm of x along given axis."""
    return torch.sqrt(torch.sum((x * x.conj()).real, dim=dim, keepdims=keepdims))


def _prepare_data_for_orthogonalization(
    x: torch.Tensor,
    dim: Union[int, Tuple[int, ...]] = -1,
    group_dim: Union[int, None] = None,
    move_group_dim_to: Optional[Union[int, Literal["before_dim"]]] = None,
) -> Tuple[torch.Tensor, Tuple[int, ...], int]:
    """
    Find `dim` and `group_dim`.
    Permute the axes of x, such that group_dim is at the front.
    """
    # If dim contains negative indices, convert them to positive indices.
    try:
        dim = tuple(a % x.ndim for a in dim)
    except TypeError:
        dim = (dim % x.ndim,)
    # Find group_dim, the last dimension not included in axis; we iterate over N
    # vectors in the Gram-schmidt algorithm. Dimensions that are not N or
    # included in axis are leading dimensions for broadcasting.
    if group_dim is None:
        group_dim = x.ndim - 1
        while group_dim in dim:
            group_dim -= 1
    group_dim = group_dim % x.ndim
    if group_dim in dim:
        raise ValueError("Cannot orthogonalize a single vector.")
    if move_group_dim_to is not None:
        if move_group_dim_to == "before_dim":
            x = torch.moveaxis(x, group_dim, min(dim) - 1)
        else:
            x = torch.moveaxis(x, group_dim, move_group_dim_to)
    return x, dim, group_dim


def polyfit(x: torch.Tensor, y: torch.Tensor, deg: int = 1):
    """
    Fit a polynomial to the data and return the coefficients
    from high to low order.
    
    Parameters
    ----------
    x : torch.Tensor
        The independent variable.
    y : torch.Tensor
        The dependent variable.
    deg : int
        The degree of the polynomial to fit.
    
    Returns
    -------
    torch.Tensor
        The coefficients of the polynomial.
    """
    x_powers = x[:, None] ** torch.arange(deg, -1, -1)
    return torch.linalg.lstsq(x_powers, y, rcond=None)[0]


def polyval(x: torch.Tensor, coeffs: torch.Tensor):
    """
    Evaluate a polynomial at the given points.
    
    Parameters
    ----------
    x : torch.Tensor
        The independent variable.
    coeffs : torch.Tensor
        The coefficients of the polynomial from high to low order.
    
    Returns
    -------
    torch.Tensor
        The values of the polynomial at the given points.
    """
    return (coeffs * x.view(-1, 1) ** torch.arange(len(coeffs) - 1, -1, -1)).sum(1)


def real_dtype_to_complex(dtype: torch.dtype) -> torch.dtype:
    """Convert a real dtype to a complex dtype with the same precision.
    If a complex dtype is provided, it is returned unchanged.

    Parameters
    ----------
    dtype : torch.dtype
        The real dtype to convert.

    Returns
    -------
    torch.dtype
        The complex dtype with the same precision.
    """
    if dtype.is_complex:
        return dtype
    elif dtype == torch.float64:
        return torch.complex128
    elif dtype == torch.float32:
        return torch.complex64
    elif dtype == torch.float16:
        return torch.complex32
    else:
        raise ValueError(f"Unsupported dtype: {dtype}")
    

def complex_dtype_to_real(dtype: torch.dtype) -> torch.dtype:
    """Convert a complex dtype to a real dtype with the same precision.
    If a real dtype is provided, it is returned unchanged.

    Parameters
    ----------
    dtype : torch.dtype
        The complex dtype to convert.

    Returns
    -------
    torch.dtype
        The real dtype with the same precision.
    """
    if not dtype.is_complex:
        return dtype
    elif dtype == torch.complex128:
        return torch.float64
    elif dtype == torch.complex64:
        return torch.float32
    elif dtype == torch.complex32:
        return torch.float16
    else:
        raise ValueError(f"Unsupported dtype: {dtype}")


def fft2_precise(x, norm=None):
    """
    2D FFT with double precision.
    """
    if get_use_double_precision_for_fft():
        final_dtype = real_dtype_to_complex(x.dtype)
        return torch.fft.fft2(x.type(torch.complex128), norm=norm).type(final_dtype)
    else:
        return torch.fft.fft2(x, norm=norm)


def ifft2_precise(x, norm=None):
    """
    2D FFT with double precision.
    """
<<<<<<< HEAD
    return torch.fft.ifft2(x.type(torch.complex128), norm=norm).type(x.dtype)


def reprod(a, b):
    """
    Real part of the product of 2 arrays
    """
    return a.real * b.real + a.imag * b.imag


def redot(a, b, axis=None):
    """
    Real part of the dot product of 2 arrays
    """
    res = torch.sum(reprod(a, b), axis=axis)
    return res
=======
    if get_use_double_precision_for_fft():
        final_dtype = real_dtype_to_complex(x.dtype)
        return torch.fft.ifft2(x.type(torch.complex128), norm=norm).type(final_dtype)
    else:
        return torch.fft.ifft2(x, norm=norm)


def is_all_integer(x: torch.Tensor) -> bool:
    """Check if all elements in a tensor are integers."""
    return torch.allclose(torch.eq(x, torch.round(x)), atol=1e-7)


def masked_argmax(
    x: torch.Tensor | np.ndarray, 
    mask: torch.Tensor | np.ndarray
) -> torch.Tensor | np.ndarray:
    """
    Find the index of the maximum value in a tensor within a mask.
    
    This function works for both torch and numpy arrays.
    
    Parameters
    ----------
    x : torch.Tensor | np.ndarray
        The input tensor.
    mask : torch.Tensor | np.ndarray
        The mask. Search is only performed within the masked region.
    
    Returns
    -------
    torch.Tensor | np.ndarray
        The index of the maximum value in the tensor within the mask.
    """
    if isinstance(x, torch.Tensor):
        x = torch.where(mask, x, -torch.inf)
        return torch.argmax(x)
    else:
        x = np.where(mask, x, -np.inf)
        return np.argmax(x)


def masked_argmin(
    x: torch.Tensor | np.ndarray, 
    mask: torch.Tensor | np.ndarray
) -> torch.Tensor | np.ndarray:
    """
    Find the index of the minimum value in a tensor within a mask.
    
    This function works for both torch and numpy arrays.
    
    Parameters
    ----------
    x : torch.Tensor | np.ndarray
        The input tensor.
    mask : torch.Tensor | np.ndarray
        The mask. Search is only performed within the masked region.
    
    Returns
    -------
    torch.Tensor | np.ndarray
        The index of the minimum value in the tensor within the mask.
    """
    if isinstance(x, torch.Tensor):
        x = torch.where(mask, x, torch.inf)
        return torch.argmin(x)
    else:
        x = np.where(mask, x, np.inf)
        return np.argmin(x)
>>>>>>> 2845cdb9
<|MERGE_RESOLUTION|>--- conflicted
+++ resolved
@@ -359,24 +359,6 @@
     """
     2D FFT with double precision.
     """
-<<<<<<< HEAD
-    return torch.fft.ifft2(x.type(torch.complex128), norm=norm).type(x.dtype)
-
-
-def reprod(a, b):
-    """
-    Real part of the product of 2 arrays
-    """
-    return a.real * b.real + a.imag * b.imag
-
-
-def redot(a, b, axis=None):
-    """
-    Real part of the dot product of 2 arrays
-    """
-    res = torch.sum(reprod(a, b), axis=axis)
-    return res
-=======
     if get_use_double_precision_for_fft():
         final_dtype = real_dtype_to_complex(x.dtype)
         return torch.fft.ifft2(x.type(torch.complex128), norm=norm).type(final_dtype)
@@ -445,4 +427,18 @@
     else:
         x = np.where(mask, x, np.inf)
         return np.argmin(x)
->>>>>>> 2845cdb9
+
+
+def reprod(a, b):
+    """
+    Real part of the product of 2 arrays
+    """
+    return a.real * b.real + a.imag * b.imag
+
+
+def redot(a, b, axis=None):
+    """
+    Real part of the dot product of 2 arrays
+    """
+    res = torch.sum(reprod(a, b), axis=axis)
+    return res