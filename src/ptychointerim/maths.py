--- conflicted
+++ resolved
@@ -1,8 +1,4 @@
-<<<<<<< HEAD
-from typing import Union, Tuple
-=======
-from typing import Union, Optional, Tuple, Literal
->>>>>>> b0cf29a1
+from typing import Union, Optional, Tuple
 
 import torch
 
@@ -29,11 +25,7 @@
     x: torch.Tensor,
     dim: Union[int, Tuple[int, ...]] = -1,
     group_dim: Union[int, None] = None,
-<<<<<<< HEAD
 ) -> torch.Tensor:
-=======
-) -> Tensor:
->>>>>>> b0cf29a1
     """
     Gram-schmidt orthogonalization for complex arrays. Adapted from
     Tike (https://github.com/AdvancedPhotonSource/tike).
@@ -69,33 +61,33 @@
     :param group_dim: The axis along which to orthogonalize. Other dimensions are broadcast.
     """
     orig_shape = x.shape
-    
+
     x, dim, group_dim = _prepare_data_for_orthogonalization(x, dim, group_dim, move_group_dim_to=None)
     if preserve_norm:
         orig_norm = norm(x, dim=list(dim) + [group_dim], keepdims=True)
-    
+
     # Move group_dim to the end, and move dim right before group_dim.
     x = torch.moveaxis(x, list(sorted(dim)) + [group_dim], list(range(-len(dim) - 1, 0)))
-    
+
     # Now the axes of x is rearranged to (bcast_dims, *dim, group_dim).
     # Straighten dimensions given by `dim`.`
     x = x.reshape(list(orig_shape[:-(len(dim) + 1)]) + [-1] + [orig_shape[group_dim]])
-    
+
     # Shape of x:        (shape of bcast_dims, prod(shape of dim), shape of group_dim)
     u, _, _ = torch.linalg.svd(x, full_matrices=False)
     k = orig_shape[group_dim]
     u = u[..., :k]
-        
+
     # Restore u to the original shape.
     # Unflatten `dim`.
     x = u.reshape(list(orig_shape[:-(len(dim) + 1)]) + [orig_shape[i] for i in dim] + [orig_shape[group_dim]])
-    # Then, Move `group_dim` and `dim` back. 
+    # Then, Move `group_dim` and `dim` back.
     x = torch.moveaxis(x, list(range(-len(dim) - 1, 0)), list(sorted(dim)) + [group_dim])
-    
+
     if preserve_norm:
         new_norm = norm(x, dim=list(dim) + [group_dim], keepdims=True)
         x = x * (orig_norm / new_norm)
-    
+
     return x
 
 def project(a, b, dim=None, eps=1e-5):
@@ -126,7 +118,7 @@
     move_group_dim_to: Optional[Union[int, Literal['before_dim']]] = None,
 ) -> Tuple[Tensor, Tuple[int, ...], int]:
     """
-    Find `dim` and `group_dim`. 
+    Find `dim` and `group_dim`.
     Permute the axes of x, such that group_dim is at the front.
     """
     # If dim contains negative indices, convert them to positive indices.
